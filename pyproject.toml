[build-system]
requires = ["hatchling", "hatch-vcs"]
build-backend = "hatchling.build"

[project]
name = "pyodide-lock"
authors = [
  { name="Pyodide developers" },
]
description = "Tooling to manage the `pyodide-lock.json` file"
readme = "README.md"
requires-python = ">=3.10"
dependencies = [
<<<<<<< HEAD
   "pydantic",
   "packaging",
   "pyodide-cli"
=======
    # compatible with pyodide-build and the as-shipped wheel in the pyodide distribution
    "pydantic >=1.10.2,<2",
>>>>>>> 92e9511f
]
classifiers = [
    "Programming Language :: Python :: 3",
    "License :: OSI Approved :: MIT License",
    "Operating System :: OS Independent",
]
dynamic = ["version"]

[project.optional-dependencies]
wheel = [
    "pkginfo",
    "packaging",
]
dev = [
<<<<<<< HEAD
    "pytest", "pytest-cov","build"
=======
    "pytest",
    "pytest-cov",
    "build",
    # from wheel
    "pkginfo",
    "packaging",
>>>>>>> 92e9511f
]

[project.urls]
"Homepage" = "https://github.com/pyodide/pyodide-lock"
"Bug Tracker" = "https://github.com/pyodide/pyodide-lock/issues"

[tool.coverage.report]
exclude_lines = [
  "pragma: no cover",
  "if TYPE_CHECKING:",
]

[tool.hatch.version]
source = "vcs"

[tool.mypy]
python_version = "3.10"
mypy_path = ["pyodide_lock", "tests"]
show_error_codes = true
warn_unreachable = true
plugins = ["pydantic.mypy"]

check_untyped_defs = true
ignore_missing_imports = true

[tool.ruff]
select = [
  "B904",   # bugbear (Within an except clause, raise exceptions with raise ... from err)
  "B905",   # bugbear (zip() without an explicit strict= parameter set.)
  "C9",     # mccabe complexity
  "E",      # pycodestyles
  "W",      # pycodestyles
  "F",      # pyflakes
  "I",      # isort
  "PGH",    # pygrep-hooks
  "PLC",    # pylint conventions
  "PLE",    # pylint errors
  "UP",     # pyupgrade
]

[tool.pytest.ini_options]
addopts = '''
--doctest-modules'''

[project.entry-points."pyodide.cli"]
lockfile = "pyodide_lock.cli.lockfile:main"<|MERGE_RESOLUTION|>--- conflicted
+++ resolved
@@ -11,14 +11,8 @@
 readme = "README.md"
 requires-python = ">=3.10"
 dependencies = [
-<<<<<<< HEAD
-   "pydantic",
-   "packaging",
-   "pyodide-cli"
-=======
     # compatible with pyodide-build and the as-shipped wheel in the pyodide distribution
     "pydantic >=1.10.2,<2",
->>>>>>> 92e9511f
 ]
 classifiers = [
     "Programming Language :: Python :: 3",
@@ -33,16 +27,12 @@
     "packaging",
 ]
 dev = [
-<<<<<<< HEAD
-    "pytest", "pytest-cov","build"
-=======
     "pytest",
     "pytest-cov",
     "build",
     # from wheel
     "pkginfo",
     "packaging",
->>>>>>> 92e9511f
 ]
 
 [project.urls]
