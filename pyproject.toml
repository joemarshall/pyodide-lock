--- conflicted
+++ resolved
@@ -27,16 +27,13 @@
     "packaging",
 ]
 dev = [
-<<<<<<< HEAD
     "pytest",
     "pytest-cov",
     "build",
     # from wheel
     "pkginfo",
     "packaging",
-=======
-    "pytest", "pytest-cov", "build", "wheel"
->>>>>>> 5dfe9e7d
+    "wheel"
 ]
 
 [project.urls]
